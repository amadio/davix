--- conflicted
+++ resolved
@@ -326,10 +326,7 @@
 
     const int n_limit = 10;
     int code, status, end_status = NE_RETRY;
-<<<<<<< HEAD
-=======
     _last_read = -1;
->>>>>>> 030244b3
 
     DAVIX_DEBUG(" ->   Davix negociate request ... ");
     if(req_started){
@@ -390,10 +387,7 @@
                     }
                     _number_try++;
                     if (redirect_cleanup()){
-<<<<<<< HEAD
-=======
                         DavixError::clearError(err);
->>>>>>> 030244b3
                         endRequest(NULL);
                         return startRequest(err);
                     }
